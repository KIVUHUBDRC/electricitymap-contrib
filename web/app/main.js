// Libraries
var d3 = require('d3');
var moment = require('moment');
var queue = require('d3-queue').queue;

// Modules
var co2eq_parameters = require('./co2eq_parameters');
var CountryConfig = require('./countryconfig');
var CountryMap = require('./countrymap');
var CountryTable = require('./countrytable');
var CountryTopos = require('./countrytopos');
var DataService = require('./dataservice');
var ExchangeConfig = require('./exchangeconfig');
var ExchangeLayer = require('./exchangelayer');
var grib = require('./grib');
var HorizontalColorbar = require('./horizontalcolorbar');
var Solar = require('./solar');
var Wind = require('./wind');

// Constants
var REFRESH_TIME_MINUTES = 5;

// Global State
var selectedCountryCode;
var forceRemoteEndpoint = false;
var customDate;
var windEnabled = false;
var solarEnabled = false;
var isLocalhost = window.location.href.indexOf('//electricitymap') == -1;

if (typeof _opbeat !== 'undefined')
    _opbeat('config', {
        orgId: '093c53b0da9d43c4976cd0737fe0f2b1',
        appId: 'f40cef4b37'
    });
else
    console.warn('Opbeat could not be initialized!');

function catchError(e) {
    console.error(e);
    if (!isLocalhost) {
        if(typeof _opbeat !== 'undefined')
            _opbeat('captureException', e);
        trackAnalyticsEvent('error', {'name': e.name});
    }
}

(function readQueryString() {
    args = location.search.replace('\?','').split('&');
    args.forEach(function(arg) {
        kv = arg.split('=');
        if (kv[0] == 'remote') {
            forceRemoteEndpoint = kv[1] == 'true';
        } else if (kv[0] == 'datetime') {
            customDate = kv[1];
            console.log('** Custom date: ' + customDate + ' **');
        } else if (kv[0] == 'wind') {
            windEnabled = kv[1] == 'true';
        } else if (kv[0] == 'solar') {
            solarEnabled = kv[1] == 'true';
        }
    });
})();

function isMobile() {
    return (/android|blackberry|iemobile|ipad|iphone|ipod|opera mini|webos/i).test(navigator.userAgent);
}
function isSmallScreen() {
    // Should be in sync with media queries in CSS
    return screen.width < 600;
}

// Analytics
function trackAnalyticsEvent(eventName, paramObj) {
    if (!isLocalhost) {
        try {
            if(typeof FB !== 'undefined')
                FB.AppEvents.logEvent(eventName, undefined, paramObj);
        } catch(err) { console.error('FB AppEvents error: ' + err); }
        try {
            if(typeof mixpanel !== 'undefined')
                mixpanel.track(eventName, paramObj);
        } catch(err) { console.error('Mixpanel error: ' + err); }
        try {
            if(typeof ga !== 'undefined')
                ga('send', eventName);
        } catch(err) { console.error('Google Analytics error: ' + err); }
    }
}

// Start chrome (or forced) version
var REMOTE_ENDPOINT = '//electricitymap.tmrow.co';
var ENDPOINT = (document.domain != '' && document.domain.indexOf('electricitymap') == -1 && !forceRemoteEndpoint) ?
    '' : REMOTE_ENDPOINT;

var co2color = d3.scale.linear()
    .domain([0, 350, 700])
    .range(['green', 'orange', 'black'])
    .clamp(true);
var maxWind = 15;
var windColor = d3.scale.linear()
    .domain(d3.range(10).map( function (i) { return d3.interpolate(0, maxWind)(i / (10 - 1)); } ))
    .range([
        "rgba(0,   255, 255, 0.5)",
        "rgba(100, 240, 255, 0.5)",
        "rgba(135, 225, 255, 0.5)",
        "rgba(160, 208, 255, 0.5)",
        "rgba(181, 192, 255, 0.5)",
        "rgba(198, 173, 255, 0.5)",
        "rgba(212, 155, 255, 0.5)",
        "rgba(225, 133, 255, 0.5)",
        "rgba(236, 109, 255, 0.5)",
        "rgba(255,  30, 219, 0.5)"
    ])
    .clamp(true);
// ** Solar Scale **
var maxSolar = 500;
var minDayDSWRF = 10;
var nightOpacity = 0.4;
var minSolarDayOpacity = 0.3;
var maxSolarDayOpacity = 0.0;
var solarDomain = d3.range(10).map(function (i) { return d3.interpolate(minDayDSWRF, maxSolar)(i / (10 - 1)); } );
var solarRange = d3.range(10).map(function (i) {
    var c = Math.round(d3.interpolate(0, 0)(i / (10 - 1)));
    var a = d3.interpolate(minSolarDayOpacity, maxSolarDayOpacity)(i / (10 - 1));
    return 'rgba(' + c + ', ' + c + ', ' + c + ', ' + a + ')';
});
// Insert the night (DWSWRF \in [0, 1]) domain
solarDomain.splice(0, 0, 1);
solarRange.splice(0, 0, 'rgba(0, 0, 0, ' + nightOpacity + ')');
// Create scale
var solarColor = d3.scale.linear()
    .domain(solarDomain)
    .range(solarRange)
    .clamp(true);

// Set up objects
var countryMap = new CountryMap('.map', co2color);
var exchangeLayer = new ExchangeLayer('.map', co2color);
var countryTable = new CountryTable('.country-table', co2color);

var co2Colorbar = new HorizontalColorbar('.co2-colorbar', co2color)
    .markerColor('black');
var windColorbar = new HorizontalColorbar('.wind-colorbar', windColor)
    .markerColor('black');
var solarColorbar = new HorizontalColorbar('.solar-colorbar', solarColor)
    .markerColor('black');

var tableDisplayEmissions = countryTable.displayByEmissions();

<<<<<<< HEAD
// Set weather checkboxes
d3.select("#checkbox-wind").node().checked = windEnabled;
d3.select("#checkbox-solar").node().checked = solarEnabled;

function toogleSource() {
=======
window.toggleSource = function() {
>>>>>>> 110f21df
    tableDisplayEmissions = !tableDisplayEmissions;
    trackAnalyticsEvent(
        tableDisplayEmissions ? 'switchToCountryEmissions' : 'switchToCountryProduction',
        {countryCode: countryTable.data().countryCode});
    countryTable
        .displayByEmissions(tableDisplayEmissions);
    d3.select('.country-show-emissions')
        .style('display', tableDisplayEmissions ? 'none' : 'block');
    d3.select('.country-show-electricity')
        .style('display', tableDisplayEmissions ? 'block' : 'none');
}

var width = window.innerWidth;
var height = window.innerHeight;

var windCanvas = d3.select('.wind');
windCanvas.attr('height', height);
windCanvas.attr('width', width);

var solarCanvas = d3.select('.solar');
solarCanvas.attr('height', height);
solarCanvas.attr('width', width);

// Prepare data
var countries = CountryTopos.getCountryTopos(countries);
CountryConfig.addCountriesConfiguration(countries);
d3.entries(countries).forEach(function (o) {
    var country = o.value;
    country.maxCapacity =
        d3.max(d3.values(country.capacity));
    country.countryCode = o.key;
});
var exchanges = {};
ExchangeConfig.addExchangesConfiguration(exchanges);
d3.entries(exchanges).forEach(function(entry) {
    entry.value.countryCodes = entry.key.split('->').sort();
    if (entry.key.split('->')[0] != entry.value.countryCodes[0])
        console.error('Exchange sorted key pair ' + entry.key + ' is not sorted alphabetically');
});
var wind, solar;

function selectCountry(countryCode) {
    if (!countryCode || !countries[countryCode]) {
        // Unselected
        d3.select('.country-table-initial-text')
            .style('display', 'block');
        countryTable.hide();
        selectedCountryCode = undefined;
    } else {
        // Selected
        console.log(countries[countryCode]);
        trackAnalyticsEvent('countryClick', {countryCode: countryCode});
        d3.select('.country-table-initial-text')
            .style('display', 'none');
        countryTable
            .show()
            .data(countries[countryCode]);
        selectedCountryCode = countryCode;
    }
    if (isSmallScreen())
        d3.select('#country-table-back-button').style('display',
                selectedCountryCode ? 'block' : 'none');
}

// Mobile
if (isSmallScreen()) {
    d3.select('.map').selectAll('*').remove();
    d3.select('#country-table-back-button')
        .on('click', function() { selectCountry(undefined); });
} else {
    d3.select('.panel-container')
        .style('width', '330px');

    // Set example arrow
    exchangeLayer.renderOne('svg#example-arrow');

    // Attach event handlers
    d3.select('#checkbox-wind').on('change', function() {
        windEnabled = !windEnabled;
        if (windEnabled) {
            if (!wind || grib.getTargetTime(wind.forecasts[1][0]) >= moment.utc()) {
                fetch();
            } else {
                Wind.show();
            }
        } else {
            Wind.hide();
        }
    });
    d3.select('#checkbox-solar').on('change', function() {
        solarEnabled = !solarEnabled;
        if (solarEnabled) {
            if (!solar || grib.getTargetTime(solar.forecasts[1]) >= moment.utc()) {
                fetch();
            } else {
                Solar.show();
            }
        } else {
            Solar.hide();
        }
    });
    function mapMouseOver(coordinates) {
        if (windEnabled && wind && coordinates) {
            var lonlat = countryMap.projection().invert(coordinates);
            var now = customDate ? moment(customDate) : (new Date()).getTime();
            if (moment(now) <= moment(grib.getTargetTime(wind.forecasts[1][0]))) {
                var u = grib.getInterpolatedValueAtLonLat(lonlat, 
                    now, wind.forecasts[0][0], wind.forecasts[1][0]);
                var v = grib.getInterpolatedValueAtLonLat(lonlat, 
                    now, wind.forecasts[0][1], wind.forecasts[1][1]);
                windColorbar.currentMarker(Math.sqrt(u * u + v * v));
            }
        } else {
            windColorbar.currentMarker(undefined);
        }
        if (solarEnabled && solar && coordinates) {
            var lonlat = countryMap.projection().invert(coordinates);
            var now = customDate ? moment(customDate) : (new Date()).getTime();
            if (moment(now) <= moment(grib.getTargetTime(solar.forecasts[1]))) {
                var val = grib.getInterpolatedValueAtLonLat(lonlat, 
                    now, solar.forecasts[0], solar.forecasts[1]);
                solarColorbar.currentMarker(val);
            }
        } else {
            solarColorbar.currentMarker(undefined);
        }
    }
    d3.select('.map')
        .on('mousemove', function() {
            mapMouseOver(d3.mouse(this));
        })
        .on('mouseout', function() {
            mapMouseOver(undefined);
        });
    countryTable
        .onExchangeMouseOver(function (d, countryCode) {
            var o = d.value < 0 ? countryCode : d.key;
            var co2 = countries[o].co2intensity;
            co2Colorbar.currentMarker(co2);
        })
        .onExchangeMouseOut(function (d) {
            co2Colorbar.currentMarker(undefined);
        })
        .onProductionMouseOver(function (d, countryCode) {
            var co2 = co2eq_parameters.footprintOf(d.mode, countryCode);
            co2Colorbar.currentMarker(co2);
        })
        .onProductionMouseOut(function (d) {
            co2Colorbar.currentMarker(undefined);
        });
}

function dataLoaded(err, state, argSolar, argWind) {
    if (err) {
        console.error(err);
        return;
    }
    wind = argWind;
    solar = argSolar;

    if (wind && wind['forecasts'][0] && wind['forecasts'][1]) {
        console.log('wind', wind);
        Wind.draw('.wind',
            customDate ? moment(customDate) : moment(new Date()),
            wind.forecasts[0],
            wind.forecasts[1],
            windColor,
            countryMap.projection());
        if (windEnabled)
            Wind.show();
        else
            Wind.hide();
    } else {
        Wind.hide();
    }

    if (solar && solar['forecasts'][0] && solar['forecasts'][1]) {
        console.log('solar', solar);
        Solar.draw('.solar',
            customDate ? moment(customDate) : moment(new Date()),
            solar.forecasts[0],
            solar.forecasts[1],
            solarColor,
            countryMap.projection());
        if (solarEnabled)
            Solar.show();
        else
            Solar.hide();
    } else {
        Solar.hide();
    }

    // Populate with realtime country data
    d3.entries(state.countries).forEach(function(entry) {
        var countryCode = entry.key;
        var country = countries[countryCode];
        if (!country) {
            console.warn(countryCode + ' has no country definition.');
            return;
        }
        // Copy data
        d3.keys(entry.value).forEach(function(k) {
            country[k] = entry.value[k];
        });
        // Validate data
        if (!country.production) return;
        countryTable.PRODUCTION_MODES.forEach(function (mode) {
            if (mode == 'other' || mode == 'unknown') return;
            if (country.production[mode] === undefined)
                console.warn(countryCode + ' is missing production of ' + mode);
            else if (!country.capacity || country.capacity[mode] === undefined)
                console.warn(countryCode + ' is missing capacity of ' + mode);
        });
        if (!country.exchange || !d3.keys(country.exchange).length)
            console.warn(countryCode + ' is missing exchanges');
    });
    console.log('countries', countries);

    // Render country picker if we're on mobile
    if (isSmallScreen()) {
        var validCountries = d3.values(countries).filter(function(d) {
            return d.production;
        }).sort(function(x, y) {
            if (!x.co2intensity && !x.countryCode)
                return d3.ascending(x.fullname || x.countryCode,
                    y.fullname || y.countryCode);
            else
                return d3.ascending(x.co2intensity || Infinity,
                    y.co2intensity || Infinity);
        });
        var selector = d3.select('.country-picker-container p')
            .selectAll('a')
            .data(validCountries);
        var enterA = selector.enter().append('a');
        enterA
            .append('div')
            .attr('class', 'country-emission-rect')
        enterA
            .append('text')
        enterA
            .attr('href', '#')
            .append('i').attr('id', 'country-flag')
        selector.select('text')
            .text(function(d) { return ' ' + (d.fullname || d.countryCode) + ' '; })
        selector.select('div.country-emission-rect')
            .style('background-color', function(d) {
                return d.co2intensity ? co2color(d.co2intensity) : 'gray';
            });
        selector.select('i#country-flag')
            .attr('class', function(d) { 
                return 'flag-icon flag-icon-' + d.countryCode.toLowerCase();
            })
        selector.on('click', function(d) { return selectCountry(d.countryCode); });
    }

    // Render country map
    countryMap
        .data(d3.values(countries))
        .onSeaClick(function () { selectCountry(undefined); })
        .onCountryClick(function (d) { selectCountry(d.countryCode); })
        .onCountryMouseOver(function (d) { 
            d3.select(this)
                .style('opacity', 0.8)
                .style('cursor', 'pointer')
            if (d.co2intensity)
                co2Colorbar.currentMarker(d.co2intensity);
            d3.select('#country-tooltip')
                .style('display', 'inline');
        })
        .onCountryMouseMove(function (d) {
            var tooltip = d3.select('#country-tooltip');
            var w = tooltip.node().getBoundingClientRect().width;
            var h = tooltip.node().getBoundingClientRect().height;
            tooltip
                .style('left', (d3.event.pageX - w - 5) + 'px')
                .style('top', (d3.event.pageY - h - 5) + 'px');
            tooltip.select('i#country-flag')
                .attr('class', 'flag-icon flag-icon-' + d.countryCode.toLowerCase())
            tooltip.select('#country-code')
                .text(d.countryCode);
            tooltip.select('.country-emission-rect')
                .style('background-color', d.co2intensity ? co2color(d.co2intensity) : 'gray');
            tooltip.select('.country-emission-intensity')
                .text(Math.round(d.co2intensity) || '?');
        })
        .onCountryMouseOut(function (d) { 
            d3.select(this)
                .style('opacity', 1)
                .style('cursor', 'normal')
            if (d.co2intensity)
                co2Colorbar.currentMarker(undefined);
            d3.select('#country-tooltip')
                .style('display', 'none');
        })
        .render();

        // Render country table if it already was visible
        if (selectedCountryCode)
            countryTable.data(countries[selectedCountryCode]).render()

    if (!isSmallScreen()) {
        // Populate exchange pairs for arrows
        d3.entries(state.exchanges).forEach(function(obj) {
            var exchange = exchanges[obj.key];
            if (!exchange) {
                console.error('Missing exchange configuration for ' + obj.key);
                return;
            }
            // Copy data
            d3.keys(obj.value).forEach(function(k) {
                exchange[k] = obj.value[k];
            });
        });
        console.log('exchanges', exchanges);

        // Render exchanges
        exchangeLayer
            .data(d3.values(exchanges))
            .projection(countryMap.projection())
            .onExchangeMouseOver(function (d) { 
                d3.select(this)
                    .style('opacity', 0.8)
                    .style('cursor', 'hand')
                if (d.co2intensity)
                    co2Colorbar.currentMarker(d.co2intensity);
                d3.select('#exchange-tooltip')
                    .style('display', 'inline');
            })
            .onExchangeMouseMove(function (d) {
                var tooltip = d3.select('#exchange-tooltip');
                var w = tooltip.node().getBoundingClientRect().width;
                var h = tooltip.node().getBoundingClientRect().height;
                tooltip
                    .style('left', (d3.event.pageX - w - 5) + 'px')
                    .style('top', (d3.event.pageY - h - 5) + 'px');
                tooltip.select('.country-emission-rect')
                    .style('background-color', d.co2intensity ? co2color(d.co2intensity) : 'gray');
                var i = d.netFlow > 0 ? 0 : 1;
                tooltip.select('span#from')
                    .text(d.countryCodes[i]);
                tooltip.select('span#to')
                    .text(d.countryCodes[(i + 1) % 2]);
                tooltip.select('span#flow')
                    .text(Math.abs(Math.round(d.netFlow)));
                tooltip.select('i#from')
                    .attr('class', 'flag-icon flag-icon-' + d.countryCodes[i].toLowerCase());
                tooltip.select('i#to')
                    .attr('class', 'flag-icon flag-icon-' + d.countryCodes[(i + 1) % 2].toLowerCase());
            })
            .onExchangeMouseOut(function (d) {
                d3.select(this)
                    .style('opacity', 1)
                    .style('cursor', 'normal')
                if (d.co2intensity)
                    co2Colorbar.currentMarker(undefined);
                d3.select('#exchange-tooltip')
                    .style('display', 'none');
            })
            .render();
    }

    d3.select('.loading')
        .transition()
        .style('opacity', 0)
        .each('end', function () {
            d3.select(this).remove();
        });
};

// Get geolocation is on mobile (in order to select country)
function geolocaliseCountryCode(callback) {
    // Deactivated for now (UX was confusing)
    callback(null, null);
    return;
    if (navigator.geolocation) {
        navigator.geolocation.getCurrentPosition(function(position) {
            d3.json('http://maps.googleapis.com/maps/api/geocode/json?latlng=' + position.coords.latitude + ',' + position.coords.longitude, function (err, response) {
                if (err) {
                    console.warn(err);
                    callback(null, null);
                    return;
                }
                var obj = response.results[0].address_components
                    .filter(function(d) { return d.types.indexOf('country') != -1; });
                if (obj.length)
                    callback(null, obj[0].short_name);
                else {
                    console.warn(Error('Invalid geocoder response'), response);
                    callback(null, null);
                }
            });
        }, function(err) { 
            console.warn(err);
            callback(null, null);
        });
    } else {
        console.warn(Error('Browser geolocation is not supported'));
        callback(null, null);
    }
}

// Periodically load data
var connectionWarningTimeout = null;

function handleConnectionReturnCode(err) {
    if (err) {
        catchError(err);
        document.getElementById('connection-warning').className = "show";
    } else {
        document.getElementById('connection-warning').className = "hide";
        clearInterval(connectionWarningTimeout);
    }
}

function ignoreError(func) {
    return function() {
        var callback = arguments[arguments.length - 1];
        arguments[arguments.length - 1] = function(err, obj) {
            if (err) {
                return callback(null, null);
            } else {
                return callback(null, obj);
            }
        }
        func.apply(this, arguments);
    }
}

function fetch(doReschedule) {
    if (!doReschedule) doReschedule = false;
    // If data doesn't load in 30 secs, show connection warning
    connectionWarningTimeout = setTimeout(function(){
        document.getElementById('connection-warning').className = "show";
    }, 15 * 1000);
    var Q = queue()
    if (isMobile()) {
        Q.defer(d3.json, ENDPOINT + '/v1/state');
        Q.defer(geolocaliseCountryCode);
        Q.await(function(err, state, geolocalisedCountryCode) {
            handleConnectionReturnCode(err);
            if (!err) {
                dataLoaded(err, state.data);
            }
            if (doReschedule)
                setTimeout(fetchAndReschedule, REFRESH_TIME_MINUTES * 60 * 1000);
        });
    } else {
        Q.defer(d3.json, ENDPOINT + '/v1/state' + (customDate ? '?datetime=' + customDate : ''));
        if (solarEnabled || windEnabled) {
            Q.defer(ignoreError(DataService.fetchGfs), ENDPOINT, 'solar', customDate || new Date());
            Q.defer(ignoreError(DataService.fetchGfs), ENDPOINT, 'wind', customDate || new Date());
        }
        Q.await(function(err, state, solar, wind) {
            handleConnectionReturnCode(err);
            if (!err)
                dataLoaded(err, state.data, solar, wind);
            if (doReschedule)
                setTimeout(fetchAndReschedule, REFRESH_TIME_MINUTES * 60 * 1000);
        });
    }
};

function fetchAndReschedule() { return fetch(true); };

function redraw() {
    countryTable.render();
    if (!isSmallScreen()) {
        countryMap.render();
        co2Colorbar.render();
        windColorbar.render();
        solarColorbar.render();
        exchangeLayer
            .projection(countryMap.projection())
            .render();
    }
};

window.onresize = function () {
    redraw();
};

redraw();
fetchAndReschedule();<|MERGE_RESOLUTION|>--- conflicted
+++ resolved
@@ -148,15 +148,11 @@
 
 var tableDisplayEmissions = countryTable.displayByEmissions();
 
-<<<<<<< HEAD
 // Set weather checkboxes
 d3.select("#checkbox-wind").node().checked = windEnabled;
 d3.select("#checkbox-solar").node().checked = solarEnabled;
 
-function toogleSource() {
-=======
 window.toggleSource = function() {
->>>>>>> 110f21df
     tableDisplayEmissions = !tableDisplayEmissions;
     trackAnalyticsEvent(
         tableDisplayEmissions ? 'switchToCountryEmissions' : 'switchToCountryProduction',
